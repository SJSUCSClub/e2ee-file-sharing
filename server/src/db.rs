--- conflicted
+++ resolved
@@ -241,29 +241,16 @@
 pub fn register_user(
     conn: &Connection,
     user_email: &str,
-<<<<<<< HEAD
     user_password_hash: Vec<u8>,
     salt: [u8; 8],
     key: Vec<u8>
-=======
-    user_password_hash: &str,
-    salt: &str,
-    pub_key: &str,
->>>>>>> ccccbaf1
 ) -> Result<i64> {
     let query: &str = "
         INSERT INTO users (email, password_hash, salt, pk_pub)
         VALUES (?, ?, ?, ?)
         RETURNING id;";
-<<<<<<< HEAD
     let mut statement = conn.prepare(query).expect("Unable to prepare user insert statement");
     statement.query_row(params![user_email, user_password_hash, salt, key], |row| row.get::<usize, i64>(0))
-=======
-    let mut statement: Statement<'_> = conn.prepare(query).expect("User already exists");
-    statement.query_row([user_email, user_password_hash, salt, pub_key], |row| {
-        row.get::<usize, i64>(0)
-    })
->>>>>>> ccccbaf1
 }
 
 /// Retrieves the group ID for a given list of user IDs.
